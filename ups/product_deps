########################################################################
# product_deps
#
#   Define attributes of a package to be built and distributed as a UPS
#   product.
#
# This file is parsed as a consequence of sourcing the
# setup_for_development or setup_deps shell-agnostic scripts.
#
# Generated by cetmodules 3.16.00 at Fri Jun 10 18:49:29 CDT 2022
########################################################################

####################################
# Basic information.

##################
# parent
##################
#
# The parent line - if present - must be the first non-comment line in
# the file, defining the product's name and version. Any information not
# specified will be taken from the CMake project(<project-name> VERSION
# <dot-version>) call in the CMakeLists.txt in the parent directory to
# the one containing this file.
#
# Recommended:
#
#>  parent <product-name>
#
# Deprecated (will produce a warning):
#
#>  parent <product-name> <product-ups-version> [<chain>]...

##################
# chain[s]
##################
#
# List the UPS chains ("-c", -t, "new," "current," "old...") to be defined
# for the package. The trailing `s' is optional and without meaning.
# Multiple chains may be specified with one or more declarations.
#
#>  chains <chain>...

##################
# defaultqual
##################
#
# The default colon-delimited qualifier set used if one is not provided
# to setup_for_development. Build type (debug, opt or prof) is optional.
#
# Deprecated - a qualifier should generally be provided to the
# invocation of setup_for_development or setup_deps.
#
#>  defaultqual <qualifiers>

##################
# noarch
##################
#
# Specify this keyword if the package is architecture-independent. This
# does not necessarily imply a lack of qualifiers or of a
# fully-qualified (fq) subdirectory in the installed package.
#
#>  noarch

##################
# no_fq_dir
##################
#
# Specify this keyword if the UPS package should not have a
# fully-qualified (fq) subdirectory in the installed package. This does
# not necessarily imply noarch or a lack of qualifiers, but caution
# should be observed if using this keyword for architecture-dependent
# packages or those with qualifiers to avoid overwritten files when
# multiple different variants of the package are installed in the same
# UPS area.
#
#>  no_fq_dir

##################
# define_pythonpath
##################
#
# If define_pythonpath is enabled, the appropriate path will be appended
# to PYTHONPATH.
#
#>  define_pythonpath
####################################
parent		larsimdnn
defaultqual	e20
####################################

####################################
# Directory specifications.
#
# These optional definitions specify the installed directories where
# various files headers, libraries, and executables will be found. Some
# have defaults; others must be specified if files of that type are to
# be installed. Minimize configuration complexity by using only those
# definitions necessary for the package.
#
##################
# Notes:
#
# * Use directory specifications only if the defaults are inappropriate
#   for your product.
#
# * A specification with defaults may be obviated by specifying a base
#   of `-' as the only argument.
#
# * A directory will be created and appropriate UPS table file entries
#   made *if and only if* files of that type are installed using the
#   appropriate directive.
#
##################
# Format:
#
#>  <spec>		<base>		[<subdir-name>]
#
# <base> may be `-' (negate defaults), "product_dir", or "fq_dir" as
# desired.
#
# Available <spec>s and defaults:
#
#>  bindir		fq_dir		bin
#
#     Built binaries for public use.
#
#>  cmakemoduledir	product_dir	Modules
#
#     CMake modules.
#
#>  fcldir		product_dir	fcl
#
#     FHiCL framework configuration files.
#
#>  fwdir
#
#     Framework data.
#
#>  gdmldir		product_dir	gdml
#
#     GDML geometry description files.
#
#>  incdir		product_dir	include
#
#     Headers.
#
#>  libdir		fq_dir		lib
#
#     Compiled and other libraries.
#
#>  perllib		product_dir	perl5lib
#
#     Perl modules, etc.
#
#>  set_fwdir
#
#     An additional location for framework data to be added to
#     FW_SEARCH_PATH; may be specified multiple times.
#
#>  set_wpdir
#
#     An additional location for wirecell data to be added to
#     WIRECELL_PATH; may be specified multiple times.
#
#>  testdir		product_dir	test
#
#     Tests.
#
#>  wpdir
#
#     Wirecell data.
#
####################################
fcldir	product_dir	job
fwdir	product_dir	config_data
####################################

####################################
# Product table.
#
# Table defining *all* direct UPS package dependencies.
#
##################
# Format:
#
#>  product		version		qual	["<table_format=#>"]
#>  <ups-product_name>	<ups-version>	[<qual-trigger>]	[<flag>]
#>...
#>  end_product_list
#
# <ups-version> may be a UPS version, a chain option (-c, -t, etc.) or a
# chain name with a preceding `-'.
#
# Valid <qual-trigger> values:
#
# * [!]<single-qual>
#
#   A single qualifier whose presence in the parent's qualifier will
#   trigger the setup of the specified version of the product. A prefix
#   of `!' will negate the match.
#
# * <empty>|-
#
#   The specified version of the product will always be set up
#   regardless of the parent's qualifiers. Use `-' as a placeholder if
#   <flag> is to be specified.
#
# * -nq-
#
#   Specify explicitly that this product should be set up when the
#   parent is unqualified.
#
# * -default-
#
#   The specified version of the product will be set up if no other
#   product table entry for this product is applicable to the parent's
#   qualifiers.
#
# Valid <flag> values:
#
# * only_for_build
#
#   The specified product will be set up for building only, and will not
#   be added to the table file.
#
# * optional
#
#   It will not be an error if the specified product is not available to
#   be set up.
#
##################
# Notes.
#
# * Under older versions of the product table format ("<table_format=1>"
#   or unspecified), -nq- had the same meaning as `-' above. When
#   updating a product_deps file these entries should be reviewed when
#   <table_format=2> is selected.
#
# * "<format>" is a valid alias for "<table_format>".
#
# * Under most circumstances (the parent is anything other than
#   cetmodules), an entry for cetmodules is required.
#
# * It is an error for more than one non-(<qual-trigger> == "-default-")
#   entry to match for a given product.
#
####################################
product		version		qual	flags		<table_format=2>
<<<<<<< HEAD
larsim		v09_34_01	-
=======
larsim		v09_80_00rc1	-
>>>>>>> 3d8a4606
larfinder       v09_00_01       -
cetmodules	v3_20_00	-	only_for_build
tensorflow	v2_6_4		-	optional
end_product_list
####################################

####################################
# Qualifier table.
#
# For each valid qualifer set of the parent, specify how dependencies
# should be set up.
#
# Format:
#
#>  qualifier		<prod-spec>...	[<notes>]
#>  <parent-qual>	<spec>...   [<text...>]
#>...
#>  end_qualifier_list
#
# <prod-spec> may be a product name or "compiler."
#
# <parent-qual> may be a colon-delimited qualifier set, or "-nq-" as a
# column placeholder in the case of no parent qualifiers.
#
# Unless <prod-spec> is "compiler", <spec> may be a colon-delimited
# qualifier set, or:
#
# * -
#
#   The dependency is not required for this <parent-qual> and will not
#   be set up.
#
# * -nq-
#
#   The dependency will be set up without qualifiers.
#
# * -b- (deprecated)
#
#   A build-only dependency for this <parent-qual>. If the dependency is
#   set up in this way, it will be set up without qualifiers. For more
#   flexibility, use the product table to specify the only_for_build
#   nature of the dependency and the qualifier table to specifiy how it
#   should be set up.
#
# If <prod-spec> is "compiler", <spec> must be `-' (no compiler
# required) or the name of the UPS product for the desired compiler. Any
# qualifiers required to set up the compiler should be specified in the
# appropriate column for that product.
#
##################
# Notes.
#
# * A column for every product in the product table (see above) is
#   *required* unless the only_for_build flag is specified, in which
#   case it is optional.
#
####################################
qualifier    larsim      tensorflow   larfinder
c7:debug     c7:debug    c7:p3913      -nq-
c7:prof      c7:prof     c7:p3913      -nq-
e20:debug    e20:debug   e20:p3913     -nq-
e20:prof     e20:prof    e20:p3913     -nq-
end_qualifier_list
####################################

####################################
# Table fragment.
#
####################################
####################################

####################################
# Backmatter.
#
# Comments and editor-specific metadata.

# Preserve tabs and formatting in emacs and vi / vim:

### Local Variables:
### mode: sh
### tab-width: 8
### End:

# vi:set ts=8 noexpandtab:<|MERGE_RESOLUTION|>--- conflicted
+++ resolved
@@ -248,11 +248,7 @@
 #
 ####################################
 product		version		qual	flags		<table_format=2>
-<<<<<<< HEAD
 larsim		v09_34_01	-
-=======
-larsim		v09_80_00rc1	-
->>>>>>> 3d8a4606
 larfinder       v09_00_01       -
 cetmodules	v3_20_00	-	only_for_build
 tensorflow	v2_6_4		-	optional
